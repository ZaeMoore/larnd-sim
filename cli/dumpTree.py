--- conflicted
+++ resolved
@@ -195,10 +195,6 @@
             trajectories_list = list()
             segments_list = list()
             vertices_list = list()
-<<<<<<< HEAD
-=======
-
->>>>>>> 3396dfbc
 
         if nb <= 0:
             continue
