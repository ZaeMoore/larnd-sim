#!/usr/bin/env python
"""
Command-line interface to larnd-sim module.
"""
from math import ceil
from time import time
import warnings
from collections import defaultdict

import numpy as np
import numpy.lib.recfunctions as rfn

import cupy as cp
from cupy.cuda.nvtx import RangePush, RangePop

import fire
import h5py

from numba.cuda import device_array, to_device
from numba.cuda.random import create_xoroshiro128p_states
from numba.core.errors import NumbaPerformanceWarning

from tqdm import tqdm

from larndsim import consts
from larndsim.util import CudaDict, batching, memory_logger

SEED = int(time())

LOGO = """
  _                      _            _
 | |                    | |          (_)
 | | __ _ _ __ _ __   __| |______ ___ _ _ __ ___
 | |/ _` | '__| '_ \ / _` |______/ __| | '_ ` _ \\
 | | (_| | |  | | | | (_| |      \__ \ | | | | | |
 |_|\__,_|_|  |_| |_|\__,_|      |___/_|_| |_| |_|

"""

warnings.simplefilter('ignore', category=NumbaPerformanceWarning)

def swap_coordinates(tracks):
    """
    Swap x and z coordinates in tracks.
    This is because the convention in larnd-sim is different
    from the convention in edep-sim. FIXME.

    Args:
        tracks (:obj:`numpy.ndarray`): tracks array.

    Returns:
        :obj:`numpy.ndarray`: tracks with swapped axes.
    """
    x_start = np.copy(tracks['x_start'] )
    x_end = np.copy(tracks['x_end'])
    x = np.copy(tracks['x'])

    tracks['x_start'] = np.copy(tracks['z_start'])
    tracks['x_end'] = np.copy(tracks['z_end'])
    tracks['x'] = np.copy(tracks['z'])

    tracks['z_start'] = x_start
    tracks['z_end'] = x_end
    tracks['z'] = x

    return tracks

def maybe_create_rng_states(n, seed=0, rng_states=None):
    """Create or extend random states for CUDA kernel"""

    if rng_states is None:
        return create_xoroshiro128p_states(n, seed=seed)

    if n > len(rng_states):
        new_states = device_array(n, dtype=rng_states.dtype)
        new_states[:len(rng_states)] = rng_states
        new_states[len(rng_states):] = create_xoroshiro128p_states(n - len(rng_states), seed=seed)
        return new_states

    return rng_states




def run_simulation(input_filename,
                   pixel_layout,
                   detector_properties,
                   simulation_properties,
                   output_filename,
                   response_file='../larndsim/bin/response_44.npy',
                   light_lut_filename='../larndsim/bin/lightLUT.npz',
                   light_det_noise_filename='../larndsim/bin/light_noise-module0.npy',
                   light_simulated=None,
                   bad_channels=None,
                   n_tracks=None,
                   pixel_thresholds_file=None,
                   rand_seed=None,
                   save_memory=None):
    """
    Command-line interface to run the simulation of a pixelated LArTPC

    Args:
        input_filename (str): path of the edep-sim input file
        pixel_layout (str): path of the YAML file containing the pixel
            layout and connection details.
        detector_properties (str): path of the YAML file containing
            the detector properties
        simulation_properties (str): path of the YAML file containing
            the simulation properties
        output_filename (str): path of the HDF5 output file. If not specified
            the output is added to the input file.
        response_file (str, optional): path of the Numpy array containing the pre-calculated
            field responses. Defaults to ../larndsim/bin/response_44.npy.
        light_lut_file (str, optional): path of the Numpy array containing the light
            look-up table. Defaults to ../larndsim/bin/lightLUT.npy.
        bad_channels (str, optional): path of the YAML file containing the channels to be
            disabled. Defaults to None
        n_tracks (int, optional): number of tracks to be simulated. Defaults to None
            (all tracks).
        pixel_thresholds_file (str): path to npz file containing pixel thresholds. Defaults
            to None.
        rand_seed (int, optional): the random number generator seed that can be set through 
            a command-line
        save_memory (string path, optional): if non-empty, this is used as a filename to 
            store memory snapshot information
    """
    logger = memory_logger(save_memory is None)
    logger.start()
    logger.take_snapshot()
    start_simulation = time()

    RangePush("run_simulation")

    if not rand_seed: rand_seed = SEED

    print(LOGO)
    print("**************************\nLOADING SETTINGS AND INPUT\n**************************")
    print("Output file:", output_filename)

    print("Random seed:", rand_seed)
    print("Pixel layout file:", pixel_layout)
    print("Detector properties file:", detector_properties)
    print("Simulation properties file:", simulation_properties)
    print("edep-sim input file:", input_filename)
    print("Response file:", response_file)
    if bad_channels:
        print("Disabled channel list: ", bad_channels)
    if save_memory:
        print('Recording the process resource log:', save_memory)
    else:
        print('Memory resource log will not be recorded')


    RangePush("set_random_seed")
    cp.random.seed(rand_seed)
    # pre-allocate some random number states for custom kernels
    rng_states = maybe_create_rng_states(1024*256, seed=rand_seed)
    RangePop()

    RangePush("load_detector_properties")
    consts.load_properties(detector_properties, pixel_layout, simulation_properties)
    from larndsim.consts import light, detector, physics, sim
    RangePop()
    print("Event batch size:", sim.EVENT_BATCH_SIZE)
    print("Batch size:", sim.BATCH_SIZE)
    print("Write batch size:", sim.WRITE_BATCH_SIZE)

    RangePush("load_larndsim_modules")
    # Here we load the modules after loading the detector properties
    # maybe can be implemented in a better way?
    from larndsim import (active_volume, quenching, drifting, detsim, pixels_from_track, fee,
        lightLUT, light_sim)
    RangePop()

    RangePush("load_pixel_thresholds")
    if pixel_thresholds_file is not None:
        print("Pixel thresholds file:", pixel_thresholds_file)
        pixel_thresholds_lut = CudaDict.load(pixel_thresholds_file, 256)
    else:
        pixel_thresholds_lut = CudaDict(cp.array([fee.DISCRIMINATION_THRESHOLD]), 1, 1)
    RangePop()

    RangePush("load_hd5_file")
    print("Loading track segments..." , end="")
    start_load = time()
    # First of all we load the edep-sim output
    with h5py.File(input_filename, 'r') as f:
        tracks = np.array(f['segments'])
        if 'segment_id' in tracks.dtype.names:
            segment_ids = tracks['segment_id']
        else:
            dtype = tracks.dtype.descr
            dtype = [('segment_id','u4')] + dtype
            new_tracks = np.empty(tracks.shape, dtype=np.dtype(dtype, align=True))
            new_tracks['segment_id'] = np.arange(tracks.shape[0], dtype='u4')
            for field in dtype[1:]:
                new_tracks[field[0]] = tracks[field[0]]
            tracks = new_tracks
            segment_ids = tracks['segment_id']
        try:
            trajectories = np.array(f['trajectories'])
            input_has_trajectories = True
        except KeyError:
            input_has_trajectories = False

        try:
            vertices = np.array(f['vertices'])
            input_has_vertices = True
        except KeyError:
            print("Input file does not have true vertices info")
            input_has_vertices = False

        try:
            genie_hdr = np.array(f['genie_hdr'])
            input_has_genie_hdr = True
        except KeyError:
            print("Input file does not have GENIE event summary info")
            input_has_genie_hdr = False

        try:
            genie_stack = np.array(f['genie_stack'])
            input_has_genie_stack = True
        except KeyError:
            print("Input file does not have GENIE particle stack info")
            input_has_genie_stack = False

    if tracks.size == 0:
        print("Empty input dataset, exiting")
        return

    RangePop()
    end_load = time()
    logger.take_snapshot()
    logger.archive('loading')
    print(f" {end_load-start_load:.2f} s")

    response = cp.load(response_file)

    TPB = 256
    BPG = max(ceil(tracks.shape[0] / TPB),1)

    print("******************\nRUNNING SIMULATION\n******************")
    logger.start()
    logger.take_snapshot()
    # Reduce dataset if not all tracks to be simulated
    if n_tracks:
        tracks = tracks[:n_tracks]

    # Here we swap the x and z coordinates of the tracks
    # because of the different convention in larnd-sim wrt edep-sim
    tracks = swap_coordinates(tracks)

    # Sub-select only segments in active volumes
    print("Skipping non-active volumes..." , end="")
    start_mask = time()
    active_tracks = active_volume.select_active_volume(tracks, detector.TPC_BORDERS)
    tracks = tracks[active_tracks]
    segment_ids = segment_ids[active_tracks]
    end_mask = time()
    print(f" {end_mask-start_mask:.2f} s")

    if light_simulated is not None:
        light.LIGHT_SIMULATED = light_simulated

    RangePush("run_simulation")

    # Set up light simulation data objects
    if light.LIGHT_SIMULATED:
        light_sim_dat = np.zeros([len(tracks), light.N_OP_CHANNEL],
                                 dtype=[('segment_id', 'u4'), ('n_photons_det','f4'),('t0_det','f4')])
        light_sim_dat['segment_id'] = segment_ids[..., np.newaxis]
        track_light_voxel = np.zeros([len(tracks), 3], dtype='i4')

    if 'n_photons' not in tracks.dtype.names:
        n_photons = np.zeros(tracks.shape[0], dtype=[('n_photons', 'f4')])
        tracks = rfn.merge_arrays((tracks, n_photons), flatten=True)

    if 't0' not in tracks.dtype.names:
        # the t0 key refers to the time of energy deposition
        # in the input files, it is called 't'
        # this is only true for older edep inputs (which are included in `examples/`)
        t0 = np.array(tracks['t'].copy(), dtype=[('t0', 'f4')])
        t0_start = np.array(tracks['t_start'].copy(), dtype=[('t0_start', 'f4')])
        t0_end = np.array(tracks['t_end'].copy(), dtype=[('t0_end', 'f4')])
        tracks = rfn.merge_arrays((tracks, t0, t0_start, t0_end), flatten=True)

        # then, re-initialize the t key to zero
        # in larnd-sim, this key is the time at the anode
        tracks['t'] = np.zeros(tracks.shape[0], dtype=[('t', 'f4')])
        tracks['t_start'] = np.zeros(tracks.shape[0], dtype=[('t_start', 'f4')])
        tracks['t_end'] = np.zeros(tracks.shape[0], dtype=[('t_end', 'f4')])

    if sim.IS_SPILL_SIM:
        # "Reset" the spill period so t0 is wrt the corresponding spill start time.
        # The spill starts are marking the start of 
        # The space between spills will be accounted for in the
        # packet timestamps through the event_times array below
<<<<<<< HEAD
        localSpillIDs = tracks['eventID'] - tracks[0]['eventID']
=======
        localSpillIDs = tracks[sim.EVENT_SEPARATOR] - tracks[0][sim.EVENT_SEPARATOR]
>>>>>>> ef687f1e
        tracks['t0_start'] = tracks['t0_start'] - localSpillIDs*sim.SPILL_PERIOD
        tracks['t0_end'] = tracks['t0_end'] - localSpillIDs*sim.SPILL_PERIOD
        tracks['t0'] = tracks['t0'] - localSpillIDs*sim.SPILL_PERIOD

    logger.take_snapshot()
    logger.archive('preparation')

    # We calculate the number of electrons after recombination (quenching module)
    # and the position and number of electrons after drifting (drifting module)
    print("Quenching electrons..." , end="")
    logger.start()
    logger.take_snapshot()
    start_quenching = time()
    quenching.quench[BPG,TPB](tracks, physics.BIRKS)
    end_quenching = time()
    logger.take_snapshot()
    logger.archive('quenching')
    print(f" {end_quenching-start_quenching:.2f} s")

    print("Drifting electrons...", end="")
    start_drifting = time()
    logger.start()
    logger.take_snapshot()
    drifting.drift[BPG,TPB](tracks)
    end_drifting = time()
    logger.take_snapshot()
    logger.archive('drifting')
    print(f" {end_drifting-start_drifting:.2f} s")

    if light.LIGHT_SIMULATED:
        print("Calculating optical responses...", end="")
        start_light_time = time()
        logger.start()
        logger.take_snapshot()
        lut = np.load(light_lut_filename)['arr']

        # clip LUT so that no voxel contains 0 visibility
        mask = lut['vis'] > 0
        lut['vis'][~mask] = lut['vis'][mask].min()

        lut = to_device(lut)

        light_noise = cp.load(light_det_noise_filename)

        TPB = 256
        BPG = max(ceil(tracks.shape[0] / TPB),1)
        lightLUT.calculate_light_incidence[BPG,TPB](tracks, lut, light_sim_dat, track_light_voxel)
        logger.take_snapshot()
        logger.archive('light')
        print(f" {time()-start_light_time:.2f} s")

    # Restart the memory logger for the electronics simulation loop
    logger.start()
    logger.take_snapshot()

    # create a lookup table for event timestamps
    tot_evids = np.unique(tracks[sim.EVENT_SEPARATOR])
    if sim.IS_SPILL_SIM:
        event_times = cp.arange(len(tot_evids)) * sim.SPILL_PERIOD
    else:
        event_times = fee.gen_event_times(len(tot_evids), 0)

    if input_has_vertices and not sim.IS_SPILL_SIM:
        uniq_ev, counts = np.unique(vertices['eventID'], return_counts=True)
        vertices['t_event'] = np.repeat(event_times.get(),counts) 

    if sim.IS_SPILL_SIM:
        # write the true timing structure to the file, not t0 wrt event time .....
        tracks['t0_start'] = tracks['t0_start'] + localSpillIDs*sim.SPILL_PERIOD
        tracks['t0_end'] = tracks['t0_end'] + localSpillIDs*sim.SPILL_PERIOD
        tracks['t0'] = tracks['t0'] + localSpillIDs*sim.SPILL_PERIOD

    # prep output file with truth datasets
    with h5py.File(output_filename, 'a') as output_file:
        # We previously called swap_coordinates(tracks), but we want to write
        # all truth info in the edep-sim convention (z = beam coordinate). So
        # temporarily undo the swap. It's easier than reorganizing the code!
        swap_coordinates(tracks)
        output_file.create_dataset("tracks", data=tracks)
        # To distinguish from the "old" files that had z=drift in 'tracks':
        output_file['tracks'].attrs['zbeam'] = True
        swap_coordinates(tracks)

        if light.LIGHT_SIMULATED:
            output_file.create_dataset('light_dat', data=light_sim_dat)
        if input_has_trajectories:
            output_file.create_dataset("trajectories", data=trajectories)
        if input_has_vertices:
            output_file.create_dataset("vertices", data=vertices)
        if input_has_genie_hdr:
            output_file.create_dataset("genie_hdr", data=genie_hdr)
        if input_has_genie_stack:
            output_file.create_dataset("genie_stack", data=genie_stack)

    if sim.IS_SPILL_SIM:
        # ..... even thought larnd-sim does expect t0 to be given with respect to
        # the event time
        tracks['t0_start'] = tracks['t0_start'] - localSpillIDs*sim.SPILL_PERIOD
        tracks['t0_end'] = tracks['t0_end'] - localSpillIDs*sim.SPILL_PERIOD
        tracks['t0'] = tracks['t0'] - localSpillIDs*sim.SPILL_PERIOD


    # create a lookup table that maps between unique event ids and the segments in the file
    track_ids = cp.array(np.arange(len(tracks)), dtype='i4')
    # copy to device
    track_ids = cp.asarray(np.arange(segment_ids.shape[0], dtype=int))

    # We divide the sample in portions that can be processed by the GPU
    step = 1

    # accumulate results for periodic file saving
    results_acc = defaultdict(list)
    def save_results(event_times, is_first_event, results):
        '''
        results is a dictionary with the following keys

         for the charge simulation
         - event_id: event id for each hit
         - adc_tot: adc value for each hit
         - adc_tot_ticks: timestamp for each hit
         - track_pixel_map: map from track to active pixels
         - unique_pix: all unique pixels (per track?)
         - current_fractions: fraction of charge associated with each true track

         for the light simulation (in addition to all keys for the charge simulation)
         - light_event_id: event_id for each light trigger
         - light_start_time: simulation start time for event
         - light_trigger_idx: time tick at which each trigger occurs
         - light_op_channel_idx: optical channel id for each waveform
         - light_waveforms: waveforms of each light trigger
         - light_waveforms_true_track_id: true track ids for each tick in each waveform
         - light_waveforms_true_photons: equivalent pe for each track at each tick in each waveform

        returns the timestamp of the last event simulated

        Note: can't handle empty inputs
        '''
        for key in list(results.keys()):
            results[key] = np.concatenate([cp.asnumpy(arr) for arr in results[key]], axis=0)

        uniq_events = cp.asnumpy(np.unique(results['event_id']))
        uniq_event_times = cp.asnumpy(event_times[uniq_events])
        if light.LIGHT_SIMULATED:
            # prep arrays for embedded triggers in charge data stream
            light_trigger_modules = np.array([detector.TPC_TO_MODULE[tpc] for tpc in light.OP_CHANNEL_TO_TPC[results['light_op_channel_idx']][:,0]])
            light_trigger_times = results['light_start_time'] + results['light_trigger_idx'] * light.LIGHT_TICK_SIZE
            light_trigger_event_ids = results['light_event_id']
        else:
            # prep arrays for embedded triggers in charge data stream (each event triggers once at perfect t0)
            light_trigger_modules = np.ones(len(uniq_events))
            light_trigger_times = np.zeros_like(uniq_event_times)
            light_trigger_event_ids = uniq_events

        fee.export_to_hdf5(results['event_id'],
                           results['adc_tot'],
                           results['adc_tot_ticks'],
                           results['unique_pix'],
                           results['current_fractions'],
                           results['track_pixel_map'],
                           output_filename, # defined earlier in script
                           uniq_event_times,
                           is_first_event=is_first_event,
                           light_trigger_times=light_trigger_times,
                           light_trigger_event_id=light_trigger_event_ids,
                           light_trigger_modules=light_trigger_modules,
                           bad_channels=bad_channels) # defined earlier in script

        if light.LIGHT_SIMULATED and len(results['light_event_id']):
            light_sim.export_to_hdf5(results['light_event_id'],
                                     results['light_start_time'],
                                     results['light_trigger_idx'],
                                     results['light_op_channel_idx'],
                                     results['light_waveforms'],
                                     output_filename,
                                     cp.asnumpy(event_times[np.unique(results['light_event_id'])]),
                                     results['light_waveforms_true_track_id'],
                                     results['light_waveforms_true_photons'])


        return event_times[-1]

    logger.take_snapshot()
    logger.archive('preparation2')


    last_time = 0
    logger.start()
    logger.take_snapshot([0])
    for batch_mask in tqdm(batching.TPCBatcher(tracks, sim.EVENT_SEPARATOR, tpc_batch_size=sim.EVENT_BATCH_SIZE, tpc_borders=detector.TPC_BORDERS),
                           desc='Simulating batches...', ncols=80, smoothing=0):
        # grab only tracks from current batch
        track_subset = tracks[batch_mask]
        if len(track_subset) == 0:
            continue
        ievd = int(track_subset[0][sim.EVENT_SEPARATOR])
        evt_tracks = track_subset
        first_trk_id = np.argmax(batch_mask) # first track in batch

        for itrk in tqdm(range(0, evt_tracks.shape[0], sim.BATCH_SIZE),
                         delay=1, desc='  Simulating event %i batches...' % ievd, leave=False, ncols=80):
            if itrk > 0:
                warnings.warn(f"Entered sub-batch loop, results may not be accurate! Consider increasing batch_size (currently {sim.BATCH_SIZE}) in the simulation_properties file.")
                
            selected_tracks = evt_tracks[itrk:itrk+sim.BATCH_SIZE]

            RangePush("event_id_map")
            event_ids = selected_tracks[sim.EVENT_SEPARATOR]
            unique_eventIDs = np.unique(event_ids)
            RangePop()

            # We find the pixels intersected by the projection of the tracks on
            # the anode plane using the Bresenham's algorithm. We also take into
            # account the neighboring pixels, due to the transverse diffusion of the charges.
            RangePush("pixels_from_track")
            max_radius = ceil(max(selected_tracks["tran_diff"])*5/detector.PIXEL_PITCH)

            TPB = 128
            BPG = max(ceil(selected_tracks.shape[0] / TPB),1)
            max_pixels = np.array([0])
            pixels_from_track.max_pixels[BPG,TPB](selected_tracks, max_pixels)

            # This formula tries to estimate the maximum number of pixels which can have
            # a current induced on them.
            max_neighboring_pixels = (2*max_radius+1)*max_pixels[0]+(1+2*max_radius)*max_radius*2

            active_pixels = cp.full((selected_tracks.shape[0], max_pixels[0]), -1, dtype=np.int32)
            neighboring_pixels = cp.full((selected_tracks.shape[0], max_neighboring_pixels), -1, dtype=np.int32)
            n_pixels_list = cp.zeros(shape=(selected_tracks.shape[0]))

            if not active_pixels.shape[1] or not neighboring_pixels.shape[1]:
                continue

            pixels_from_track.get_pixels[BPG,TPB](selected_tracks,
                                                  active_pixels,
                                                  neighboring_pixels,
                                                  n_pixels_list,
                                                  max_radius)
            RangePop()

            RangePush("unique_pix")
            shapes = neighboring_pixels.shape
            joined = neighboring_pixels.reshape(shapes[0] * shapes[1])
            unique_pix = cp.unique(joined)
            unique_pix = unique_pix[(unique_pix != -1)]
            RangePop()

            if not unique_pix.shape[0]:
                continue

            RangePush("time_intervals")
            # Here we find the longest signal in time and we store an array with the start in time of each track
            max_length = cp.array([0])
            track_starts = cp.empty(selected_tracks.shape[0])
            detsim.time_intervals[BPG,TPB](track_starts, max_length, selected_tracks)
            RangePop()

            RangePush("tracks_current")
            # Here we calculate the induced current on each pixel
            signals = cp.zeros((selected_tracks.shape[0],
                                neighboring_pixels.shape[1],
                                cp.asnumpy(max_length)[0]), dtype=np.float32)
            TPB = (1,1,64)
            BPG_X = max(ceil(signals.shape[0] / TPB[0]),1)
            BPG_Y = max(ceil(signals.shape[1] / TPB[1]),1)
            BPG_Z = max(ceil(signals.shape[2] / TPB[2]),1)
            BPG = (BPG_X, BPG_Y, BPG_Z)
            rng_states = maybe_create_rng_states(int(np.prod(TPB[:2]) * np.prod(BPG[:2])), seed=rand_seed+ievd+itrk, rng_states=rng_states)
            detsim.tracks_current_mc[BPG,TPB](signals, neighboring_pixels, selected_tracks, response, rng_states)
            RangePop()

            RangePush("pixel_index_map")
            # Here we create a map between tracks and index in the unique pixel array
            pixel_index_map = cp.full((selected_tracks.shape[0], neighboring_pixels.shape[1]), -1)
            for i_ in range(selected_tracks.shape[0]):
                compare = neighboring_pixels[i_, ..., cp.newaxis] == unique_pix
                indices = cp.where(compare)
                pixel_index_map[i_, indices[0]] = indices[1]
            RangePop()

            RangePush("track_pixel_map")
            # Mapping between unique pixel array and track array index
            track_pixel_map = cp.full((unique_pix.shape[0], detsim.MAX_TRACKS_PER_PIXEL), -1)
            TPB = 32
            BPG = max(ceil(unique_pix.shape[0] / TPB),1)
            detsim.get_track_pixel_map[BPG, TPB](track_pixel_map, unique_pix, neighboring_pixels)
            RangePop()

            RangePush("sum_pixels_signals")
            # Here we combine the induced current on the same pixels by different tracks
            TPB = (1,1,64)
            BPG_X = max(ceil(signals.shape[0] / TPB[0]),1)
            BPG_Y = max(ceil(signals.shape[1] / TPB[1]),1)
            BPG_Z = max(ceil(signals.shape[2] / TPB[2]),1)
            BPG = (BPG_X, BPG_Y, BPG_Z)
            pixels_signals = cp.zeros((len(unique_pix), len(detector.TIME_TICKS)))
            pixels_tracks_signals = cp.zeros((len(unique_pix),
                                              len(detector.TIME_TICKS),
                                              track_pixel_map.shape[1]))
            detsim.sum_pixel_signals[BPG,TPB](pixels_signals,
                                              signals,
                                              track_starts,
                                              pixel_index_map,
                                              track_pixel_map,
                                              pixels_tracks_signals)
            RangePop()

            RangePush("get_adc_values")
            # Here we simulate the electronics response (the self-triggering cycle) and the signal digitization
            time_ticks = cp.linspace(0, len(unique_eventIDs) * detector.TIME_INTERVAL[1], pixels_signals.shape[1]+1)
            integral_list = cp.zeros((pixels_signals.shape[0], fee.MAX_ADC_VALUES))
            adc_ticks_list = cp.zeros((pixels_signals.shape[0], fee.MAX_ADC_VALUES))
            current_fractions = cp.zeros((pixels_signals.shape[0], fee.MAX_ADC_VALUES, track_pixel_map.shape[1]))

            TPB = 128
            BPG = ceil(pixels_signals.shape[0] / TPB)
            rng_states = maybe_create_rng_states(int(TPB * BPG), seed=rand_seed+ievd+itrk, rng_states=rng_states)
            pixel_thresholds_lut.tpb = TPB
            pixel_thresholds_lut.bpg = BPG
            pixel_thresholds = pixel_thresholds_lut[unique_pix.ravel()].reshape(unique_pix.shape)

            fee.get_adc_values[BPG, TPB](pixels_signals,
                                         pixels_tracks_signals,
                                         time_ticks,
                                         integral_list,
                                         adc_ticks_list,
                                         0,
                                         rng_states,
                                         current_fractions,
                                         pixel_thresholds)

            adc_list = fee.digitize(integral_list)
            adc_event_ids = np.full(adc_list.shape, unique_eventIDs[0]) # FIXME: only works if looping on a single event
            RangePop()

            results_acc['event_id'].append(adc_event_ids)
            results_acc['adc_tot'].append(adc_list)
            results_acc['adc_tot_ticks'].append(adc_ticks_list)
            results_acc['unique_pix'].append(unique_pix)
            results_acc['current_fractions'].append(current_fractions)
            #track_pixel_map[track_pixel_map != -1] += first_trk_id + itrk
            track_pixel_map[track_pixel_map != -1] = track_ids[batch_mask][track_pixel_map[track_pixel_map != -1] + itrk]
            results_acc['track_pixel_map'].append(track_pixel_map)

            # ~~~ Light detector response simulation ~~~
            if light.LIGHT_SIMULATED:
                RangePush("sum_light_signals")
                light_inc = light_sim_dat[batch_mask][itrk:itrk+sim.BATCH_SIZE]
                selected_track_id = track_ids[batch_mask][itrk:itrk+sim.BATCH_SIZE]
                n_light_ticks, light_t_start = light_sim.get_nticks(light_inc)
                n_light_ticks = min(n_light_ticks,int(5E4))
                op_channel = light_sim.get_active_op_channel(light_inc)

                n_light_det = op_channel.shape[0]
                light_sample_inc = cp.zeros((n_light_det,n_light_ticks), dtype='f4')
                light_sample_inc_true_track_id = cp.full((n_light_det, n_light_ticks, light.MAX_MC_TRUTH_IDS), -1, dtype='i8')
                light_sample_inc_true_photons = cp.zeros((n_light_det, n_light_ticks, light.MAX_MC_TRUTH_IDS), dtype='f8')

                TPB = (1,64)
                BPG = (max(ceil(light_sample_inc.shape[0] / TPB[0]),1),
                       max(ceil(light_sample_inc.shape[1] / TPB[1]),1))
                light_sim.sum_light_signals[BPG, TPB](
                    selected_tracks, track_light_voxel[batch_mask][itrk:itrk+sim.BATCH_SIZE], selected_track_id,
                    light_inc, op_channel, lut, light_t_start, light_sample_inc, light_sample_inc_true_track_id,
                    light_sample_inc_true_photons)
                RangePop()
                if light_sample_inc_true_track_id.shape[-1] > 0 and cp.any(light_sample_inc_true_track_id[...,-1] != -1):
                    warnings.warn(f"Maximum number of true segments ({light.MAX_MC_TRUTH_IDS}) reached in backtracking info, consider increasing MAX_MC_TRUTH_IDS (larndsim/consts/light.py)")

                RangePush("sim_scintillation")
                light_sample_inc_scint = cp.zeros_like(light_sample_inc)
                light_sample_inc_scint_true_track_id = cp.full_like(light_sample_inc_true_track_id, -1)
                light_sample_inc_scint_true_photons = cp.zeros_like(light_sample_inc_true_photons)
                light_sim.calc_scintillation_effect[BPG, TPB](
                    light_sample_inc, light_sample_inc_true_track_id, light_sample_inc_true_photons, light_sample_inc_scint,
                    light_sample_inc_scint_true_track_id, light_sample_inc_scint_true_photons)

                light_sample_inc_disc = cp.zeros_like(light_sample_inc)
                rng_states = maybe_create_rng_states(int(np.prod(TPB) * np.prod(BPG)),
                                                     seed=rand_seed+ievd+itrk, rng_states=rng_states)
                light_sim.calc_stat_fluctuations[BPG, TPB](light_sample_inc_scint, light_sample_inc_disc, rng_states)
                RangePop()

                RangePush("sim_light_det_response")
                light_response = cp.zeros_like(light_sample_inc)
                light_response_true_track_id = cp.full_like(light_sample_inc_true_track_id, -1)
                light_response_true_photons = cp.zeros_like(light_sample_inc_true_photons)
                light_sim.calc_light_detector_response[BPG, TPB](
                    light_sample_inc_disc, light_sample_inc_scint_true_track_id, light_sample_inc_scint_true_photons,
                    light_response, light_response_true_track_id, light_response_true_photons)
                light_response += cp.array(light_sim.gen_light_detector_noise(light_response.shape, light_noise[op_channel.get()]))
                RangePop()

                RangePush("sim_light_triggers")
                light_threshold = cp.repeat(cp.array(light.LIGHT_TRIG_THRESHOLD)[...,np.newaxis], light.OP_CHANNEL_PER_TRIG, axis=-1)
                light_threshold = light_threshold.ravel()[op_channel.get()].copy()
                light_threshold = light_threshold.reshape(-1, light.OP_CHANNEL_PER_TRIG)[...,0]
                trigger_idx, trigger_op_channel_idx = light_sim.get_triggers(light_response, light_threshold, op_channel)
                digit_samples = ceil((light.LIGHT_TRIG_WINDOW[1] + light.LIGHT_TRIG_WINDOW[0]) / light.LIGHT_DIGIT_SAMPLE_SPACING)
                TPB = (1,1,64)
                BPG = (max(ceil(trigger_idx.shape[0] / TPB[0]),1),
                       max(ceil(trigger_op_channel_idx.shape[1] / TPB[1]),1),
                       max(ceil(digit_samples / TPB[2]),1))

                light_digit_signal, light_digit_signal_true_track_id, light_digit_signal_true_photons = light_sim.sim_triggers(
                    BPG, TPB, light_response, op_channel, light_response_true_track_id, light_response_true_photons, trigger_idx, trigger_op_channel_idx,
                    digit_samples, light_noise)
                RangePop()

                results_acc['light_event_id'].append(cp.full(trigger_idx.shape[0], unique_eventIDs[0])) # FIXME: only works if looping on a single event
                results_acc['light_start_time'].append(cp.full(trigger_idx.shape[0], light_t_start))
                results_acc['light_trigger_idx'].append(trigger_idx)
                results_acc['light_op_channel_idx'].append(trigger_op_channel_idx)
                results_acc['light_waveforms'].append(light_digit_signal)
                results_acc['light_waveforms_true_track_id'].append(light_digit_signal_true_track_id)
                results_acc['light_waveforms_true_photons'].append(light_digit_signal_true_photons)

        if len(results_acc['event_id']) > sim.WRITE_BATCH_SIZE and len(np.concatenate(results_acc['event_id'], axis=0)) > 0:
            last_time = save_results(event_times, is_first_event=last_time==0, results=results_acc)
            results_acc = defaultdict(list)

        logger.take_snapshot([len(logger.log)])

    # Always save results after last iteration
    if len(results_acc['event_id']) >0 and len(np.concatenate(results_acc['event_id'], axis=0)) > 0:
        save_results(event_times, is_first_event=last_time==0, results=results_acc)

    logger.take_snapshot([len(logger.log)])

    with h5py.File(output_filename, 'a') as output_file:
        if 'configs' in output_file.keys():
            output_file['configs'].attrs['pixel_layout'] = pixel_layout

    print("Output saved in:", output_filename)

    RangePop()
    end_simulation = time()
    logger.take_snapshot([len(logger.log)])
    print(f"Elapsed time: {end_simulation-start_simulation:.2f} s")
    logger.archive('loop',['loop'])
    logger.store(save_memory)

if __name__ == "__main__":
    fire.Fire(run_simulation)<|MERGE_RESOLUTION|>--- conflicted
+++ resolved
@@ -295,11 +295,7 @@
         # The spill starts are marking the start of 
         # The space between spills will be accounted for in the
         # packet timestamps through the event_times array below
-<<<<<<< HEAD
-        localSpillIDs = tracks['eventID'] - tracks[0]['eventID']
-=======
         localSpillIDs = tracks[sim.EVENT_SEPARATOR] - tracks[0][sim.EVENT_SEPARATOR]
->>>>>>> ef687f1e
         tracks['t0_start'] = tracks['t0_start'] - localSpillIDs*sim.SPILL_PERIOD
         tracks['t0_end'] = tracks['t0_end'] - localSpillIDs*sim.SPILL_PERIOD
         tracks['t0'] = tracks['t0'] - localSpillIDs*sim.SPILL_PERIOD
